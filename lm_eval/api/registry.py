--- conflicted
+++ resolved
@@ -1,11 +1,7 @@
 import logging
 from typing import Callable, Dict
 
-<<<<<<< HEAD
-import evaluate
-=======
 import evaluate as hf_evaluate
->>>>>>> b177c82c
 
 from lm_eval.api.model import LM
 
