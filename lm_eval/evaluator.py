--- conflicted
+++ resolved
@@ -24,18 +24,13 @@
     run_task_tests,
 )
 from lm_eval.loggers import EvaluationTracker
-<<<<<<< HEAD
-from lm_eval.loggers.utils import add_env_info, get_git_commit_hash
+from lm_eval.loggers.utils import add_env_info, add_tokenizer_info, get_git_commit_hash
 from lm_eval.tasks import (
     ConfigurableGroup,
     ConfigurableTask,
     TaskManager,
     get_task_dict,
 )
-=======
-from lm_eval.loggers.utils import add_env_info, add_tokenizer_info, get_git_commit_hash
-from lm_eval.tasks import TaskManager, get_task_dict
->>>>>>> d855d0ba
 from lm_eval.utils import (
     eval_logger,
     handle_non_serializable,
@@ -737,80 +732,7 @@
                             f"Higher_is_better values for metric {m} in group {group} are not consistent. Defaulting to None."
                         )
                         _higher_is_better[m] = None
-<<<<<<< HEAD
             higher_is_better[group] = _higher_is_better
-=======
-                higher_is_better[group] = _higher_is_better
-
-                # collect all metric keys used by a subtask in the group.
-                metric_list = list(
-                    {
-                        key
-                        for task in task_list
-                        for key in results[task].keys()
-                        if "_stderr" not in key and key not in ["alias", "samples"]
-                    }
-                )
-                for metric in metric_list:
-                    stderr = "_stderr,".join(metric.split(","))
-
-                    # gather metrics, sizes, and stderrs from subtasks
-                    metrics = [
-                        results[task][metric]
-                        for task in task_list
-                        if metric in results[task]
-                    ]  # TODO: copy?
-                    stderrs = [
-                        results[task][stderr]
-                        for task in task_list
-                        if stderr in results[task]
-                    ]
-                    sizes = [
-                        results[task]["samples"]
-                        for task in task_list
-                        if metric in results[task]
-                    ]
-
-                    # compute group's pooled metric and stderr
-                    results[group][metric] = (
-                        lm_eval.api.metrics.aggregate_subtask_metrics(metrics, sizes)
-                    )
-                    # TODO: calculate grouped metric using aggregation fn
-                    if "N/A" in stderrs:
-                        results[group][stderr] = "N/A"
-                    else:
-                        results[group][stderr] = (
-                            lm_eval.api.metrics.pooled_sample_stderr(stderrs, sizes)
-                        )
-                        # TODO: allow GroupConfigs to choose which variance formula is used, for back-compatibility
-                        # To use the old (likely incorrect) variance formula, comment out the above and uncomment this line:
-                        # results[group][stderr] = lm_eval.api.metrics.combined_sample_stderr(stderrs, sizes, metrics=metrics)
-
-                    results[group]["samples"] = sum(sizes)
-
-        results_agg = defaultdict(dict)
-        groups_agg = defaultdict(dict)
-        all_tasks_list = list(task_hierarchy.keys())
-        while True:
-            add_tasks_list = list(k for k in results_agg.keys())
-            left_tasks_list = sorted(list(set(all_tasks_list) - set(add_tasks_list)))
-            if len(left_tasks_list) == 0:
-                break
-
-            _task_hierarchy = {
-                k: v for k, v in task_hierarchy.items() if k in left_tasks_list
-            }
-            _results_agg, _groups_agg = prepare_print_tasks(_task_hierarchy, results)
-
-            results_agg = {**results_agg, **_results_agg}
-            groups_agg = {**groups_agg, **_groups_agg}
-
-        for group_name, task_list in task_hierarchy.items():
-            if task_list:
-                num_fewshot[group_name] = num_fewshot[
-                    task_list[0]
-                ]  # TODO: validate this
->>>>>>> d855d0ba
 
         results_dict = {
             "results": dict(results_agg.items()),
