--- conflicted
+++ resolved
@@ -455,36 +455,11 @@
     if RANK == 0:
         ### Aggregate results over all datapoints ###
         # aggregate results ; run bootstrap CIs
-<<<<<<< HEAD
-        for (task_name, key, metric), items in vals.items():
-            task = task_dict[task_name]
-            group_name, task = task if isinstance(task, tuple) else (None, task)
-
-            metric_key = f"{metric},{key}"
-            agg_fn = task.aggregation()[metric]
-            results[task_name][metric_key] = agg_fn(items)
-            results[task_name]["samples"] = len(items)
-
-            # hotfix: bleu, chrf, ter seem to be really expensive to bootstrap
-            # so we run them less iterations. still looking for a cleaner way to do this
-            if bootstrap_iters > 0:
-                stderr_fn = lm_eval.api.metrics.stderr_for_metric(
-                    metric=agg_fn,
-                    bootstrap_iters=min(bootstrap_iters, 100)
-                    if metric in ["bleu", "chrf", "ter"]
-                    else bootstrap_iters,
-                )
-
-                results[task_name][f"{metric}_stderr,{key}"] = (
-                    stderr_fn(items) if (stderr_fn and len(items) > 1) else "N/A"
-                )
-=======
         for task_output in eval_tasks:
             task_output.calculate_aggregate_metric(bootstrap_iters=bootstrap_iters)
         results, samples, configs, versions, num_fewshot = consolidate_results(
             eval_tasks
         )
->>>>>>> b177c82c
 
         ### Calculate group metrics ###
         if bool(results):
@@ -495,21 +470,6 @@
                     # or `task_name: []`.
                     # we only want to operate on groups here.
                     continue
-<<<<<<< HEAD
-
-                group_metrics = list(
-                    dict.fromkeys(
-                        [
-                            key
-                            for task in task_list
-                            for key in results[task].keys()
-                            if "_stderr" not in key and key not in ["alias", "samples"]
-                        ]
-                    )
-                )
-                for metric in group_metrics:
-                    # TODO: what if tasks don't all share the same metrics
-=======
                 metric_list = list(
                     {
                         key
@@ -519,7 +479,6 @@
                     }
                 )
                 for metric in metric_list:
->>>>>>> b177c82c
                     stderr = "_stderr,".join(metric.split(","))
 
                     # gather metrics, sizes, and stderrs from subtasks
