--- conflicted
+++ resolved
@@ -16,17 +16,10 @@
 from lm_eval import utils
 from lm_eval.api.model import LM
 from lm_eval.api.registry import register_model
-from lm_eval.logger import eval_logger
 from lm_eval.utils import MultiTokenEOSCriteria, stop_sequences_criteria
 
-<<<<<<< HEAD
-=======
-from accelerate import Accelerator, find_executable_batch_size, DistributedType
-from typing import List, Optional, Union
-
 eval_logger = utils.eval_logger
 
->>>>>>> 30936bc7
 
 def _get_accelerate_args(
     device_map_option: Optional[str] = "auto",
