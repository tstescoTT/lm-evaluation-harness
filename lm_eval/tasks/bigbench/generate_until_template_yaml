--- conflicted
+++ resolved
@@ -14,11 +14,5 @@
     aggregation: mean
     higher_is_better: true
     ignore_punctuation: true
-<<<<<<< HEAD
-  - metric: !function aux_metric.token_edit_distance # pip install textdistance
-    aggregation: mean
-    higher_is_better: false
-=======
 metadata:
-  - version: 0.0
->>>>>>> c9bbec6e
+  - version: 0.0