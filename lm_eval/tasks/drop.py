--- conflicted
+++ resolved
@@ -134,11 +134,7 @@
             language description, as well as the few shot examples, and the question
             part of the document for `doc`.
         """
-<<<<<<< HEAD
-        conts = [rf.greedy_until(ctx, {'until': ["."]})]
-=======
         conts = [rf.greedy_until(ctx, {"until": ["."]})]
->>>>>>> e8f38aee
         return conts
 
     def process_results(self, doc, results):
