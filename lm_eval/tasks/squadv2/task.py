"""
Know What You Don’t Know: Unanswerable Questions for SQuAD
https://arxiv.org/pdf/1806.03822.pdf

Stanford Question Answering Dataset (SQuAD) is a reading comprehension dataset,
consisting of questions posed by crowdworkers on a set of Wikipedia articles,
where the answer to every question is a segment of text, or span, from the
corresponding reading passage, or the question might be unanswerable.
SQuAD2.0 combines the 100,000 questions in SQuAD1.1 with over 50,000 unanswerable
questions written adversarially by crowdworkers to look similar to answerable ones.
To do well on SQuAD2.0, systems must not only answer questions when possible, but
also determine when no answer is supported by the paragraph and abstain from answering.

Homepage: https://rajpurkar.github.io/SQuAD-explorer/
"""
import datasets

from math import exp
from functools import partial
from packaging import version

from lm_eval.api.task import ConfigurableTask
from lm_eval.api.instance import Instance

_CITATION = """
@misc{rajpurkar2018know,
    title={Know What You Don't Know: Unanswerable Questions for SQuAD},
    author={Pranav Rajpurkar and Robin Jia and Percy Liang},
    year={2018},
    eprint={1806.03822},
    archivePrefix={arXiv},
    primaryClass={cs.CL}
}
"""


def _squad_metric(predictions, references):
    # squad_metric = load("squad_v2")
    squad_metric = datasets.load_metric("squad_v2")
    return squad_metric.compute(predictions=predictions, references=references)


def _squad_agg(key, items):
    predictions, references = zip(*items)

    return _squad_metric(predictions=predictions, references=references).get(key, 0)


<<<<<<< HEAD
class SQuAD2(Task):
=======
class SQuAD2(ConfigurableTask):
>>>>>>> 74119471
    VERSION = 3
    DATASET_PATH = "squad_v2"
    DATASET_NAME = None

    def __init__(self):
        super().__init__(config={'metadata': {'version': self.VERSION}})

    # HF changed squad on us so we have to make sure we aren't running the old one
    assert version.parse(datasets.__version__) >= version.parse(
        "1.11.0"
    ), "datasets v1.11.0 or later required for SQuAD"

    def has_training_docs(self):
        return True

    def has_validation_docs(self):
        return True

    def has_test_docs(self):
        return False

    def training_docs(self):
        return self.dataset["train"]

    def validation_docs(self):
        return self.dataset["validation"]

    def doc_to_text(self, doc):
        return (
            "Title: "
            + doc["title"]
            + "\n\n"
            + "Background: "
            + doc["context"]
            + "\n\n"
            + "Question: "
            + doc["question"]
            + "\n\n"
            + "Answer:"
        )

    def should_decontaminate(self):
        return True

    def doc_to_decontamination_query(self, doc):
        return doc["context"]

    def doc_to_target(self, doc):
        answer_list = doc["answers"]["text"]
        if len(answer_list) > 0:
            answer = answer_list[0]
        else:
            answer = "unanswerable"
        return " " + answer

    def construct_requests(self, doc, ctx, **kwargs):
        """Uses RequestFactory to construct Requests and returns an iterable of
        Requests which will be sent to the LM.

        :param doc:
            The document as returned from training_docs, validation_docs, or test_docs.
        :param ctx: str
            The context string, generated by fewshot_context. This includes the natural
            language description, as well as the few shot examples, and the question
            part of the document for `doc`.
        """

        return [
            Instance(
                request_type="generate_until",
                doc=doc,
                arguments=(ctx, {"until": ["\n"]}),
                idx=0,
                **kwargs,
            ),
            Instance(
                request_type="loglikelihood",
                doc=doc,
                arguments=(ctx, " " + "unanswerable"),
                idx=0,
                **kwargs,
            ),
        ]

    def process_results(self, doc, results):
        """Take a single document and the LM results and evaluates, returning a
        dict where keys are the names of submetrics and values are the values of
        the metric for that one document

        :param doc:
            The document as returned from training_docs, validation_docs, or test_docs.
        :param results:
            The results of the requests created in construct_requests.
        """

        continuation, (logprob_unanswerable, _) = results

        no_answer_probability = exp(logprob_unanswerable)

        predictions = {
            "id": doc["id"],
            "prediction_text": continuation,
            "no_answer_probability": no_answer_probability,
        }

        references = {
            "id": doc["id"],
            "answers": doc["answers"],
        }

        return {
            "exact": (
                predictions,
                references,
            ),  # Exact match (the normalized answer exactly match the gold answer)
            "f1": (
                predictions,
                references,
            ),  # The F-score of predicted tokens versus the gold answer
            "HasAns_exact": (
                predictions,
                references,
            ),  # Exact match (the normalized answer exactly match the gold answer)
            "HasAns_f1": (
                predictions,
                references,
            ),  # The F-score of predicted tokens versus the gold answer
            "NoAns_exact": (
                predictions,
                references,
            ),  # Exact match (the normalized answer exactly match the gold answer)
            "NoAns_f1": (
                predictions,
                references,
            ),  # The F-score of predicted tokens versus the gold answer
            "best_exact": (
                predictions,
                references,
            ),  # Best exact match (with varying threshold)
            "best_f1": (predictions, references),  # Best F1 (with varying threshold)
        }

    def aggregation(self):
        """
        :returns: {str: [float] -> float}
            A dictionary where keys are the names of submetrics and values are
            functions that aggregate a list of metrics
        """
        return {
            "exact": partial(
                _squad_agg, "exact"
            ),  # Exact match (the normalized answer exactly match the gold answer)
            "f1": partial(
                _squad_agg, "f1"
            ),  # The F-score of predicted tokens versus the gold answer
            "HasAns_exact": partial(
                _squad_agg, "HasAns_exact"
            ),  # Exact match (the normalized answer exactly match the gold answer)
            "HasAns_f1": partial(
                _squad_agg, "HasAns_f1"
            ),  # The F-score of predicted tokens versus the gold answer
            "NoAns_exact": partial(
                _squad_agg, "NoAns_exact"
            ),  # Exact match (the normalized answer exactly match the gold answer)
            "NoAns_f1": partial(
                _squad_agg, "NoAns_f1"
            ),  # The F-score of predicted tokens versus the gold answer
            "best_exact": partial(
                _squad_agg, "best_exact"
            ),  # Best exact match (with varying threshold)
            "best_f1": partial(
                _squad_agg, "best_f1"
            ),  # Best F1 (with varying threshold)
        }

    def higher_is_better(self):
        """
        :returns: {str: bool}
            A dictionary where keys are the names of submetrics and values are
            whether a higher value of the submetric is better
        """
        return {
            "exact": True,  # Exact match (the normalized answer exactly match the gold answer)
            "f1": True,  # The F-score of predicted tokens versus the gold answer
            "HasAns_exact": True,  # Exact match (the normalized answer exactly match the gold answer)
            "HasAns_f1": True,  # The F-score of predicted tokens versus the gold answer
            "NoAns_exact": True,  # Exact match (the normalized answer exactly match the gold answer)
            "NoAns_f1": True,  # The F-score of predicted tokens versus the gold answer
            "best_exact": True,  # Best exact match (with varying threshold)
            "best_f1": True,  # Best F1 (with varying threshold)
        }<|MERGE_RESOLUTION|>--- conflicted
+++ resolved
@@ -46,11 +46,7 @@
     return _squad_metric(predictions=predictions, references=references).get(key, 0)
 
 
-<<<<<<< HEAD
-class SQuAD2(Task):
-=======
 class SQuAD2(ConfigurableTask):
->>>>>>> 74119471
     VERSION = 3
     DATASET_PATH = "squad_v2"
     DATASET_NAME = None
