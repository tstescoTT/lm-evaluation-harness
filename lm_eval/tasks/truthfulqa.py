--- conflicted
+++ resolved
@@ -247,11 +247,7 @@
             part of the document for `doc`.
         """
         # TODO: Find a way to cap the number of generated tokens to `50` as in the official implementation.
-<<<<<<< HEAD
-        completion = rf.greedy_until(ctx, {'until': ["."]})
-=======
         completion = rf.greedy_until(ctx, {"until": ["."]})
->>>>>>> e8f38aee
         return completion
 
     def process_results(self, doc, results):
